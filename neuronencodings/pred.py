--- conflicted
+++ resolved
@@ -29,7 +29,8 @@
 
     batch_i = 0
     while True:
-        new_sz, view_batch = fill_batch(centers, it, batch_size)
+        view_batch, center_batch, new_sz = fill_batch(view_batch, center_batch,
+                                                      it, batch_size)
 
         if new_sz == 0:
             break
@@ -37,16 +38,11 @@
         if verbose:
             print(f"batch {batch_i}")
 
-<<<<<<< HEAD
-        # new_vectors = unpack_batch(predict_batch(model, view_batch))
-        # new_centers = unpack_batch(center_batch)
-=======
         new_vectors = unpack_batch(predict_batch(model, view_batch))
         new_centers = unpack_batch(center_batch.copy())
->>>>>>> fe342026
 
-        vectors.extend(predict_batch(model, view_batch))
-        # centers.extend(new_centers)
+        vectors.extend(new_vectors)
+        centers.extend(new_centers)
         batch_i += 1
 
     return vectors, centers
@@ -67,24 +63,24 @@
     return fs.data.cpu().numpy()
 
 
-def fill_batch(center_batch, it, n):
+def fill_batch(view_batch, center_batch, it, n):
     """ 
     Fills as many items in a batch as possible with new views. Leaves
     the rest as-is
     """
 
     num_added = 0
-    view_batch = []
     for i in range(n):
         try:
+            
             view, center = next(it)
-            view_batch.append(view)
-            center_batch.append(center)
+            view_batch[i,...] = view
+            center_batch[i] = center
             num_added += 1
         except StopIteration:
             break
 
-    return num_added, np.array(view_batch, dtype=np.float32)
+    return view_batch, center_batch, num_added
 
 
 def encode_meshs_by_views(model, meshes, n_points, batch_size=10,
